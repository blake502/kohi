--- conflicted
+++ resolved
@@ -62,12 +62,8 @@
     };
 } vec4;
 
-<<<<<<< HEAD
-typedef vec4 quat;
-=======
 typedef vec4 quat;
 
 typedef union mat4_u {
     f32 data[16];
-} mat4;
->>>>>>> 5e8ba7cb
+} mat4;