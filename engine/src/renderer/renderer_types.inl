--- conflicted
+++ resolved
@@ -10,23 +10,6 @@
     RENDERER_BACKEND_TYPE_DIRECTX
 } renderer_backend_type;
 
-<<<<<<< HEAD
-typedef struct global_uniform_object {
-    mat4 projection;   // 64 bytes
-    mat4 view;         // 64 bytes
-    mat4 m_reserved0;  // 64 bytes, reserved for future use
-    mat4 m_reserved1;  // 64 bytes, reserved for future use
-} global_uniform_object;
-
-typedef struct material_uniform_object {
-    vec4 diffuse_color;  // 16 bytes
-    vec4 v_reserved0;    // 16 bytes, reserved for future use
-    vec4 v_reserved1;    // 16 bytes, reserved for future use
-    vec4 v_reserved2;    // 16 bytes, reserved for future use
-} material_uniform_object;
-
-=======
->>>>>>> 142da8fc
 typedef struct geometry_render_data {
     mat4 model;
     geometry* geometry;
@@ -51,12 +34,9 @@
     void (*update_global_ui_state)(mat4 projection, mat4 view, i32 mode);
     b8 (*end_frame)(struct renderer_backend* backend, f32 delta_time);
 
-<<<<<<< HEAD
-=======
     b8 (*begin_renderpass)(struct renderer_backend* backend, u8 renderpass_id);
     b8 (*end_renderpass)(struct renderer_backend* backend, u8 renderpass_id);
 
->>>>>>> 142da8fc
     void (*draw_geometry)(geometry_render_data data);
 
     void (*create_texture)(const u8* pixels, struct texture* texture);
@@ -74,10 +54,7 @@
 
     u32 geometry_count;
     geometry_render_data* geometries;
-<<<<<<< HEAD
-=======
 
     u32 ui_geometry_count;
     geometry_render_data* ui_geometries;
->>>>>>> 142da8fc
 } render_packet;