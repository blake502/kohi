#pragma once

#include "defines.h"
#include "math/math_types.h"
#include "resources/resource_types.h"

typedef enum renderer_backend_type {
    RENDERER_BACKEND_TYPE_VULKAN,
    RENDERER_BACKEND_TYPE_OPENGL,
    RENDERER_BACKEND_TYPE_DIRECTX
} renderer_backend_type;

typedef struct global_uniform_object {
    mat4 projection;   // 64 bytes
    mat4 view;         // 64 bytes
    mat4 m_reserved0;  // 64 bytes, reserved for future use
    mat4 m_reserved1;  // 64 bytes, reserved for future use
} global_uniform_object;

typedef struct material_uniform_object {
    vec4 diffuse_color;  // 16 bytes
    vec4 v_reserved0;    // 16 bytes, reserved for future use
    vec4 v_reserved1;    // 16 bytes, reserved for future use
    vec4 v_reserved2;    // 16 bytes, reserved for future use
} material_uniform_object;

typedef struct geometry_render_data {
    mat4 model;
<<<<<<< HEAD
    material* material;
=======
    geometry* geometry;
>>>>>>> fa70696d
} geometry_render_data;

typedef struct renderer_backend {
    u64 frame_number;

    b8 (*initialize)(struct renderer_backend* backend, const char* application_name);

    void (*shutdown)(struct renderer_backend* backend);

    void (*resized)(struct renderer_backend* backend, u16 width, u16 height);

    b8 (*begin_frame)(struct renderer_backend* backend, f32 delta_time);
    void (*update_global_state)(mat4 projection, mat4 view, vec3 view_position, vec4 ambient_colour, i32 mode);
    b8 (*end_frame)(struct renderer_backend* backend, f32 delta_time);

<<<<<<< HEAD
    void (*update_object)(geometry_render_data data);
=======
    void (*draw_geometry)(geometry_render_data data);
>>>>>>> fa70696d

    void (*create_texture)(const u8* pixels, struct texture* texture);
    void (*destroy_texture)(struct texture* texture);

    b8 (*create_material)(struct material* material);
    void (*destroy_material)(struct material* material);
<<<<<<< HEAD
=======

    b8 (*create_geometry)(geometry* geometry, u32 vertex_count, const vertex_3d* vertices, u32 index_count, const u32* indices);
    void (*destroy_geometry)(geometry* geometry);
>>>>>>> fa70696d
} renderer_backend;

typedef struct render_packet {
    f32 delta_time;

    u32 geometry_count;
    geometry_render_data* geometries;
} render_packet;<|MERGE_RESOLUTION|>--- conflicted
+++ resolved
@@ -26,11 +26,7 @@
 
 typedef struct geometry_render_data {
     mat4 model;
-<<<<<<< HEAD
-    material* material;
-=======
     geometry* geometry;
->>>>>>> fa70696d
 } geometry_render_data;
 
 typedef struct renderer_backend {
@@ -46,23 +42,16 @@
     void (*update_global_state)(mat4 projection, mat4 view, vec3 view_position, vec4 ambient_colour, i32 mode);
     b8 (*end_frame)(struct renderer_backend* backend, f32 delta_time);
 
-<<<<<<< HEAD
-    void (*update_object)(geometry_render_data data);
-=======
     void (*draw_geometry)(geometry_render_data data);
->>>>>>> fa70696d
 
     void (*create_texture)(const u8* pixels, struct texture* texture);
     void (*destroy_texture)(struct texture* texture);
 
     b8 (*create_material)(struct material* material);
     void (*destroy_material)(struct material* material);
-<<<<<<< HEAD
-=======
 
     b8 (*create_geometry)(geometry* geometry, u32 vertex_count, const vertex_3d* vertices, u32 index_count, const u32* indices);
     void (*destroy_geometry)(geometry* geometry);
->>>>>>> fa70696d
 } renderer_backend;
 
 typedef struct render_packet {
