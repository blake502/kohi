#pragma once

#include "defines.h"
#include "core/asserts.h"
#include "renderer/renderer_types.inl"

#include <vulkan/vulkan.h>

// Checks the given expression's return value against VK_SUCCESS.
#define VK_CHECK(expr)               \
    {                                \
        KASSERT(expr == VK_SUCCESS); \
    }

typedef struct vulkan_buffer {
    u64 total_size;
    VkBuffer handle;
    VkBufferUsageFlagBits usage;
    b8 is_locked;
    VkDeviceMemory memory;
    i32 memory_index;
    u32 memory_property_flags;
} vulkan_buffer;

typedef struct vulkan_swapchain_support_info {
    VkSurfaceCapabilitiesKHR capabilities;
    u32 format_count;
    VkSurfaceFormatKHR* formats;
    u32 present_mode_count;
    VkPresentModeKHR* present_modes;
} vulkan_swapchain_support_info;

typedef struct vulkan_device {
    VkPhysicalDevice physical_device;
    VkDevice logical_device;
    vulkan_swapchain_support_info swapchain_support;
    i32 graphics_queue_index;
    i32 present_queue_index;
    i32 transfer_queue_index;
    b8 supports_device_local_host_visible;

    VkQueue graphics_queue;
    VkQueue present_queue;
    VkQueue transfer_queue;

    VkCommandPool graphics_command_pool;

    VkPhysicalDeviceProperties properties;
    VkPhysicalDeviceFeatures features;
    VkPhysicalDeviceMemoryProperties memory;

    VkFormat depth_format;
} vulkan_device;

typedef struct vulkan_image {
    VkImage handle;
    VkDeviceMemory memory;
    VkImageView view;
    u32 width;
    u32 height;
} vulkan_image;

typedef enum vulkan_render_pass_state {
    READY,
    RECORDING,
    IN_RENDER_PASS,
    RECORDING_ENDED,
    SUBMITTED,
    NOT_ALLOCATED
} vulkan_render_pass_state;

typedef struct vulkan_renderpass {
    VkRenderPass handle;
    f32 x, y, w, h;
    f32 r, g, b, a;

    f32 depth;
    u32 stencil;

    vulkan_render_pass_state state;
} vulkan_renderpass;

typedef struct vulkan_framebuffer {
    VkFramebuffer handle;
    u32 attachment_count;
    VkImageView* attachments;
    vulkan_renderpass* renderpass;
} vulkan_framebuffer;

typedef struct vulkan_swapchain {
    VkSurfaceFormatKHR image_format;
    u8 max_frames_in_flight;
    VkSwapchainKHR handle;
    u32 image_count;
    VkImage* images;
    VkImageView* views;

    vulkan_image depth_attachment;

    // framebuffers used for on-screen rendering.
    vulkan_framebuffer* framebuffers;
} vulkan_swapchain;

typedef enum vulkan_command_buffer_state {
    COMMAND_BUFFER_STATE_READY,
    COMMAND_BUFFER_STATE_RECORDING,
    COMMAND_BUFFER_STATE_IN_RENDER_PASS,
    COMMAND_BUFFER_STATE_RECORDING_ENDED,
    COMMAND_BUFFER_STATE_SUBMITTED,
    COMMAND_BUFFER_STATE_NOT_ALLOCATED
} vulkan_command_buffer_state;

typedef struct vulkan_command_buffer {
    VkCommandBuffer handle;

    // Command buffer state.
    vulkan_command_buffer_state state;
} vulkan_command_buffer;

typedef struct vulkan_fence {
    VkFence handle;
    b8 is_signaled;
} vulkan_fence;

typedef struct vulkan_shader_stage {
    VkShaderModuleCreateInfo create_info;
    VkShaderModule handle;
    VkPipelineShaderStageCreateInfo shader_stage_create_info;
} vulkan_shader_stage;

typedef struct vulkan_pipeline {
    VkPipeline handle;
    VkPipelineLayout pipeline_layout;
} vulkan_pipeline;

#define MATERIAL_SHADER_STAGE_COUNT 2

typedef struct vulkan_descriptor_state {
    // One per frame
    u32 generations[3];
    u32 ids[3];
} vulkan_descriptor_state;

#define VULKAN_MATERIAL_SHADER_DESCRIPTOR_COUNT 2
#define VULKAN_MATERIAL_SHADER_SAMPLER_COUNT 1
typedef struct vulkan_material_shader_instance_state {
    // Per frame
    VkDescriptorSet descriptor_sets[3];

    // Per descriptor
    vulkan_descriptor_state descriptor_states[VULKAN_MATERIAL_SHADER_DESCRIPTOR_COUNT];
} vulkan_material_shader_instance_state;

<<<<<<< HEAD
// Max number of objects
#define VULKAN_MAX_MATERIAL_COUNT 1024

=======
// Max number of material instances
// TODO: make configurable
#define VULKAN_MAX_MATERIAL_COUNT 1024

// Max number of simultaneously uploaded geometries
// TODO: make configurable
#define VULKAN_MAX_GEOMETRY_COUNT 4096

/**
 * @brief Internal buffer data for geometry.
 */
typedef struct vulkan_geometry_data {
    u32 id;
    u32 generation;
    u32 vertex_count;
    u32 vertex_size;
    u32 vertex_buffer_offset;
    u32 index_count;
    u32 index_size;
    u32 index_buffer_offset;
} vulkan_geometry_data;

>>>>>>> fa70696d
typedef struct vulkan_material_shader {
    // vertex, fragment
    vulkan_shader_stage stages[MATERIAL_SHADER_STAGE_COUNT];

    VkDescriptorPool global_descriptor_pool;
    VkDescriptorSetLayout global_descriptor_set_layout;

    // One descriptor set per frame - max 3 for triple-buffering.
    VkDescriptorSet global_descriptor_sets[3];

    // Global uniform object.
    global_uniform_object global_ubo;

    // Global uniform buffer.
    vulkan_buffer global_uniform_buffer;

    VkDescriptorPool object_descriptor_pool;
    VkDescriptorSetLayout object_descriptor_set_layout;
    // Object uniform buffers.
    vulkan_buffer object_uniform_buffer;
    // TODO: manage a free list of some kind here instead.
    u32 object_uniform_buffer_index;

    texture_use sampler_uses[VULKAN_MATERIAL_SHADER_SAMPLER_COUNT];

    // TODO: make dynamic
    vulkan_material_shader_instance_state instance_states[VULKAN_MAX_MATERIAL_COUNT];

    vulkan_pipeline pipeline;

} vulkan_material_shader;

typedef struct vulkan_context {
    f32 frame_delta_time;

    // The framebuffer's current width.
    u32 framebuffer_width;

    // The framebuffer's current height.
    u32 framebuffer_height;

    // Current generation of framebuffer size. If it does not match framebuffer_size_last_generation,
    // a new one should be generated.
    u64 framebuffer_size_generation;

    // The generation of the framebuffer when it was last created. Set to framebuffer_size_generation
    // when updated.
    u64 framebuffer_size_last_generation;

    VkInstance instance;
    VkAllocationCallbacks* allocator;
    VkSurfaceKHR surface;

#if defined(_DEBUG)
    VkDebugUtilsMessengerEXT debug_messenger;
#endif

    vulkan_device device;

    vulkan_swapchain swapchain;
    vulkan_renderpass main_renderpass;

    vulkan_buffer object_vertex_buffer;
    vulkan_buffer object_index_buffer;

    // darray
    vulkan_command_buffer* graphics_command_buffers;

    // darray
    VkSemaphore* image_available_semaphores;

    // darray
    VkSemaphore* queue_complete_semaphores;

    u32 in_flight_fence_count;
    vulkan_fence* in_flight_fences;

    // Holds pointers to fences which exist and are owned elsewhere.
    vulkan_fence** images_in_flight;

    u32 image_index;
    u32 current_frame;

    b8 recreating_swapchain;

    vulkan_material_shader material_shader;

    u64 geometry_vertex_offset;
    u64 geometry_index_offset;

    // TODO: make dynamic
    vulkan_geometry_data geometries[VULKAN_MAX_GEOMETRY_COUNT];

    i32 (*find_memory_index)(u32 type_filter, u32 property_flags);

} vulkan_context;

typedef struct vulkan_texture_data {
    vulkan_image image;
    VkSampler sampler;
} vulkan_texture_data;<|MERGE_RESOLUTION|>--- conflicted
+++ resolved
@@ -151,11 +151,6 @@
     vulkan_descriptor_state descriptor_states[VULKAN_MATERIAL_SHADER_DESCRIPTOR_COUNT];
 } vulkan_material_shader_instance_state;
 
-<<<<<<< HEAD
-// Max number of objects
-#define VULKAN_MAX_MATERIAL_COUNT 1024
-
-=======
 // Max number of material instances
 // TODO: make configurable
 #define VULKAN_MAX_MATERIAL_COUNT 1024
@@ -178,7 +173,6 @@
     u32 index_buffer_offset;
 } vulkan_geometry_data;
 
->>>>>>> fa70696d
 typedef struct vulkan_material_shader {
     // vertex, fragment
     vulkan_shader_stage stages[MATERIAL_SHADER_STAGE_COUNT];
