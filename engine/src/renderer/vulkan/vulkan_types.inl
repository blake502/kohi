--- conflicted
+++ resolved
@@ -158,17 +158,10 @@
     u32 id;
     u32 generation;
     u32 vertex_count;
-<<<<<<< HEAD
-    u32 vertex_size;
-    u32 vertex_buffer_offset;
-    u32 index_count;
-    u32 index_size;
-=======
     u32 vertex_element_size;
     u32 vertex_buffer_offset;
     u32 index_count;
     u32 index_element_size;
->>>>>>> c7609045
     u32 index_buffer_offset;
 } vulkan_geometry_data;
 
@@ -184,12 +177,9 @@
     vec4 v_reserved0;    // 16 bytes, reserved for future use
     vec4 v_reserved1;    // 16 bytes, reserved for future use
     vec4 v_reserved2;    // 16 bytes, reserved for future use
-<<<<<<< HEAD
     mat4 m_reserved0;    // 64 bytes, reserved for future use
     mat4 m_reserved1;    // 64 bytes, reserved for future use
     mat4 m_reserved2;    // 64 bytes, reserved for future use
-=======
->>>>>>> c7609045
 } vulkan_material_shader_instance_ubo;
 
 typedef struct vulkan_material_shader {
@@ -258,12 +248,9 @@
     vec4 v_reserved0;    // 16 bytes, reserved for future use
     vec4 v_reserved1;    // 16 bytes, reserved for future use
     vec4 v_reserved2;    // 16 bytes, reserved for future use
-<<<<<<< HEAD
     mat4 m_reserved0;    // 64 bytes, reserved for future use
     mat4 m_reserved1;    // 64 bytes, reserved for future use
     mat4 m_reserved2;    // 64 bytes, reserved for future use
-=======
->>>>>>> c7609045
 } vulkan_ui_shader_instance_ubo;
 
 typedef struct vulkan_ui_shader {
@@ -277,11 +264,7 @@
     VkDescriptorSet global_descriptor_sets[3];
 
     // Global uniform object.
-<<<<<<< HEAD
     vulkan_ui_shader_global_ubo global_ubo;
-=======
-    vulkan_material_shader_global_ubo global_ubo;
->>>>>>> c7609045
 
     // Global uniform buffer.
     vulkan_buffer global_uniform_buffer;
