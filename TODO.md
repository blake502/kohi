--- conflicted
+++ resolved
@@ -4,7 +4,6 @@
 
 ## 0.8.0 Release
 
-<<<<<<< HEAD
 - [x] Virtual file system (VFS)
   - [x] Sits on top of and manages packages, doles out requests to loaded packages, etc.
 - [ ] Asset packaging (kpackage)
@@ -23,9 +22,7 @@
   - [ ] Rename all references to "mesh" in the engine to "static_mesh" to separate it from later mesh types.
 - [ ] BUG: Fix release build hang on startup (creating logical device).
 - [x] BUG: Fix macOS window resizing.
-=======
 - [x] Fix release build hang on startup (creating logical device).
->>>>>>> 930b892c
 - [ ] Combine duplicated platform code (such as device_pixel_ratio and callback assignments) to a general platform.c file.
 - [ ] Split out MAX_SHADOW_CASCADE_COUNT to a global of some sort (kvar?);
   - [ ] Make this configurable
